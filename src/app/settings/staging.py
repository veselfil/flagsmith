--- conflicted
+++ resolved
@@ -39,14 +39,12 @@
 
 REST_FRAMEWORK['PAGE_SIZE'] = 999
 
-<<<<<<< HEAD
 SECURE_SSL_REDIRECT = True
 SECURE_REDIRECT_EXEMPT = [r'^/$', r'^$']  # root is exempt as it's used for EB health checks
-=======
+
 STATICFILES_STORAGE = 'storages.backends.s3boto3.S3Boto3Storage'
 AWS_STORAGE_BUCKET_NAME = 'bullet-train-api-staging'
 AWS_LOCATION = 'static'
 AWS_S3_REGION_NAME = 'eu-west-2'
 AWS_DEFAULT_ACL = 'public-read'
-AWS_S3_ADDRESSING_STYLE = 'virtual'
->>>>>>> 50fb670b
+AWS_S3_ADDRESSING_STYLE = 'virtual'