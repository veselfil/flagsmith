from django.conf import settings
from django.contrib.auth.base_user import BaseUserManager
from django.contrib.auth.models import AbstractUser
from django.core.mail import EmailMultiAlternatives
from django.db import models
from django.template.loader import get_template

from app.utils import create_hash
from django.utils.encoding import python_2_unicode_compatible
from organisations.models import Organisation


class UserManager(BaseUserManager):
    """Define a model manager for User model with no username field."""

    use_in_migrations = True

    def _create_user(self, email, password, **extra_fields):
        """Create and save a User with the given email and password."""
        if not email:
            raise ValueError('The given email must be set')
        email = self.normalize_email(email)
        user = self.model(email=email, **extra_fields)
        user.set_password(password)
        user.save(using=self._db)
        return user

    def create_user(self, email, password=None, **extra_fields):
        """Create and save a regular User with the given email and password."""
        extra_fields.setdefault('is_staff', False)
        extra_fields.setdefault('is_superuser', False)
        return self._create_user(email, password, **extra_fields)

    def create_superuser(self, email, password, **extra_fields):
        """Create and save a SuperUser with the given email and password."""
        extra_fields.setdefault('is_staff', True)
        extra_fields.setdefault('is_superuser', True)

        if extra_fields.get('is_staff') is not True:
            raise ValueError('Superuser must have is_staff=True.')
        if extra_fields.get('is_superuser') is not True:
            raise ValueError('Superuser must have is_superuser=True.')

        return self._create_user(email, password, **extra_fields)


@python_2_unicode_compatible
class FFAdminUser(AbstractUser):
    organisations = models.ManyToManyField(Organisation, related_name="users", blank=True)
    email = models.EmailField(unique=True, null=False)
    objects = UserManager()

    USERNAME_FIELD = 'email'
    REQUIRED_FIELDS = ['first_name', 'last_name']

    class Meta:
        ordering = ['id']
        verbose_name = 'Feature flag admin user'

    def get_full_name(self):
        if not self.first_name:
            return None
        return ' '.join([self.first_name, self.last_name]).strip()

    def get_number_of_organisations(self):
        return self.organisations.count()

    def get_number_of_projects(self):
        count = 0
        for org in self.organisations.all():
            for _ in org.projects.all():
                count += 1
        return count

    def get_number_of_features(self):
        count = 0
        for org in self.organisations.all():
            for project in org.projects.all():
                for _ in project.features.all():
                    count += 1
        return count

    def get_number_of_environments(self):
        count = 0
        for org in self.organisations.all():
            for project in org.projects.all():
                for _ in project.environments.all():
                    count += 1
        return count

    def __str__(self):
        return "%s %s" % (self.first_name, self.last_name)


@python_2_unicode_compatible
class Invite(models.Model):
    email = models.EmailField()
    hash = models.CharField(max_length=100, default=create_hash, unique=True)
    date_created = models.DateTimeField('DateCreated', auto_now_add=True)
    organisation = models.ForeignKey(Organisation, on_delete=models.CASCADE)
    frontend_base_url = models.CharField(max_length=500, null=False)
    invited_by = models.ForeignKey(FFAdminUser, related_name='sent_invites', null=True)

    class Meta:
        unique_together = ('email', 'organisation')

    def save(self, *args, **kwargs):
        # send email invite before saving invite
        self.send_invite_mail()
        super(Invite, self).save(*args, **kwargs)

    def get_invite_uri(self):
        return self.frontend_base_url + str(self.hash)

    def send_invite_mail(self):
        context = {
            "org_name": self.organisation.name,
            "invite_url": self.get_invite_uri()
        }

        plaintext_template = get_template('users/invite_to_org.txt')

        if self.invited_by:
            invited_by_name = self.invited_by.get_full_name()
            subject = settings.EMAIL_CONFIGURATION.get('INVITE_SUBJECT_WITH_NAME') % (
                invited_by_name, self.organisation.name
            )
        else:
            subject = settings.EMAIL_CONFIGURATION.get('INVITE_SUBJECT_WITHOUT_NAME') % \
                      self.organisation.name

<<<<<<< HEAD
        from_email = settings.DEFAULT_FROM_EMAIL
        to = self.email

        text_content = plaintext_template.render(context)
        msg = EmailMultiAlternatives(subject, text_content, from_email, [to])
=======
        to = self.email

        text_content = plaintext_template.render(context)
        html_content = html_template.render(context)
        msg = EmailMultiAlternatives(
            subject,
            text_content,
            settings.EMAIL_CONFIGURATION.get('INVITE_FROM_EMAIL'),
            [to]
        )
        msg.attach_alternative(html_content, "text/html")
>>>>>>> 6f65c781
        msg.send()

    def __str__(self):
        return "%s %s" % (self.email, self.organisation.name)<|MERGE_RESOLUTION|>--- conflicted
+++ resolved
@@ -118,6 +118,7 @@
             "invite_url": self.get_invite_uri()
         }
 
+        html_template = get_template('users/invite_to_org.html')
         plaintext_template = get_template('users/invite_to_org.txt')
 
         if self.invited_by:
@@ -129,13 +130,6 @@
             subject = settings.EMAIL_CONFIGURATION.get('INVITE_SUBJECT_WITHOUT_NAME') % \
                       self.organisation.name
 
-<<<<<<< HEAD
-        from_email = settings.DEFAULT_FROM_EMAIL
-        to = self.email
-
-        text_content = plaintext_template.render(context)
-        msg = EmailMultiAlternatives(subject, text_content, from_email, [to])
-=======
         to = self.email
 
         text_content = plaintext_template.render(context)
@@ -147,7 +141,6 @@
             [to]
         )
         msg.attach_alternative(html_content, "text/html")
->>>>>>> 6f65c781
         msg.send()
 
     def __str__(self):
